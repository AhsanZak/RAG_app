import React, { useState, useRef, useEffect, useMemo } from 'react';
import {
  Layout,
  Button,
  Space,
  Typography,
  Card,
  List,
  Tag,
  Alert,
  Divider,
  Select,
  Modal,
  Input,
  Form,
  message,
  Tabs,
  Upload,
  Spin,
  Tooltip,
  Collapse
} from 'antd';
import {
  DatabaseOutlined,
  DeleteOutlined,
  SendOutlined,
  RobotOutlined,
  UserOutlined,
  CheckCircleOutlined,
  LoadingOutlined,
  PlusOutlined,
  ReloadOutlined,
  SyncOutlined,
  FileTextOutlined,
  DownloadOutlined,
  EditOutlined,
  UploadOutlined
} from '@ant-design/icons';
import Markdown from 'react-markdown';
import { llmModelsAPI, databaseChatAPI, embeddingModelsAPI } from '../services/api';
import '../styles/PDFChat.css';

const { Header, Content, Footer } = Layout;
const { Title, Text, Paragraph } = Typography;
const { Option } = Select;
const { TabPane } = Tabs;

const DatabaseChat = ({ onBack }) => {
  const [connections, setConnections] = useState([]);
  const [currentConnection, setCurrentConnection] = useState(null);
  const [schemaData, setSchemaData] = useState(null);
  const [chatMessages, setChatMessages] = useState([]);
  const [inputValue, setInputValue] = useState('');
  const [sessions, setSessions] = useState([]);
  const [currentSession, setCurrentSession] = useState(null);
  const [availableModels, setAvailableModels] = useState([]);
  const [selectedModel, setSelectedModel] = useState(null);
  const [availableEmbeddingModels, setAvailableEmbeddingModels] = useState([]);
  const [selectedEmbeddingModelName, setSelectedEmbeddingModelName] = useState('all-MiniLM-L6-v2');
  const [processingSchema, setProcessingSchema] = useState(false);
  const [extractingSchema, setExtractingSchema] = useState(false);
  const [sessionReady, setSessionReady] = useState(false);
  const [showConnectionModal, setShowConnectionModal] = useState(false);
  const [showEditModal, setShowEditModal] = useState(false);
  const [editingConnection, setEditingConnection] = useState(null);
  const [testingConnection, setTestingConnection] = useState(false);
  const [connectionForm] = Form.useForm();
  const messagesEndRef = useRef(null);
  const inputRef = useRef(null);
  const [schemaModalVisible, setSchemaModalVisible] = useState(false);
  const [schemaJsonContent, setSchemaJsonContent] = useState('');
  const [schemaTextContent, setSchemaTextContent] = useState('');
  const [schemaModalSaving, setSchemaModalSaving] = useState(false);
  const [schemaModalError, setSchemaModalError] = useState(null);
  const [schemaModalTab, setSchemaModalTab] = useState('structured');
  const [knowledgeItems, setKnowledgeItems] = useState([]);
  const [knowledgeLoading, setKnowledgeLoading] = useState(false);
  const [knowledgeTitle, setKnowledgeTitle] = useState('');
  const [knowledgeDescription, setKnowledgeDescription] = useState('');
  const [knowledgeFileList, setKnowledgeFileList] = useState([]);
  const [knowledgeUploading, setKnowledgeUploading] = useState(false);
  const [isProcessingMessage, setIsProcessingMessage] = useState(false);
  const [creatingSession, setCreatingSession] = useState(false);
  const [activeTab, setActiveTab] = useState('chat');
  const { Dragger } = Upload;

  const formatRelativeTime = useMemo(() => {
    const divisions = [
      { amount: 60, name: 'seconds' },
      { amount: 60, name: 'minutes' },
      { amount: 24, name: 'hours' },
      { amount: 7, name: 'days' },
      { amount: 4.34524, name: 'weeks' },
      { amount: 12, name: 'months' },
      { amount: Number.POSITIVE_INFINITY, name: 'years' },
    ];

    const rtf = typeof Intl !== 'undefined' && Intl.RelativeTimeFormat
      ? new Intl.RelativeTimeFormat(undefined, { numeric: 'auto' })
      : null;

    return (value) => {
      if (!value) return 'Unknown time';
      const date = new Date(value);
      if (Number.isNaN(date.getTime())) {
        return typeof value === 'string' ? value : 'Unknown time';
      }

      const now = new Date();
      let duration = (date.getTime() - now.getTime()) / 1000;

      for (const division of divisions) {
        if (Math.abs(duration) < division.amount) {
          if (rtf) {
            return rtf.format(Math.round(duration), division.name);
          }
          // Fallback text if Intl.RelativeTimeFormat unavailable
          const rounded = Math.round(Math.abs(duration));
          const unit = division.name.replace(/s$/, '');
          return duration <= 0
            ? `${rounded} ${unit}${rounded !== 1 ? 's' : ''} ago`
            : `in ${rounded} ${unit}${rounded !== 1 ? 's' : ''}`;
        }
        duration /= division.amount;
      }

      return date.toLocaleString();
    };
  }, []);

  const selectedModelLabel = useMemo(() => {
    if (!selectedModel) return null;
    const found = availableModels.find((model) => model.id === selectedModel);
    if (!found) return null;
    return found.display_name || found.name || found.model_name || found.id;
  }, [availableModels, selectedModel]);

  // Default ports for different database types
  const defaultPorts = {
    postgresql: 5432,
    mysql: 3306,
    mariadb: 3306,
    sqlite: null, // SQLite doesn't use a port
    oracle: 1521,
    mssql: 1433
  };

  const buildProcessTrace = ({
    metadata = {},
    response = {},
    sql,
    sqlExecuted,
    queryResultCount
  } = {}) => {
    const intent = metadata.intent || {};
    const intentType = intent.intent_type || (metadata.requires_sql ? 'sql_query' : 'general_chat');
    const requiresSql = response.requires_sql ?? metadata.requires_sql ?? intent.requires_sql ?? false;
    const tableSelectionData =
      response.table_selection ||
      metadata.table_selection ||
      {};
    const sqlValidation = metadata.sql_validation || {};

    const formatConfidence = (value) => {
      if (typeof value !== 'number' || Number.isNaN(value)) return undefined;
      return Math.round(value * 100);
    };

    const selectedTables = Array.isArray(tableSelectionData.selected_tables)
      ? tableSelectionData.selected_tables
      : [];

    return {
      intentType,
      intentConfidence: formatConfidence(intent.confidence),
      requiresSql: Boolean(requiresSql),
      semanticSearchUsed: metadata.used_semantic_search ?? false,
      relevantSchemaChunks: metadata.relevant_schema_parts_count ?? null,
      tableSelection: {
        enabled: selectedTables.length > 0,
        selectedTables,
        confidence: formatConfidence(tableSelectionData.confidence),
        method: tableSelectionData.method || tableSelectionData.selection_method || null
      },
      sqlGenerated: Boolean(sql),
      sqlExecuted: Boolean(sqlExecuted),
      queryResultCount: typeof queryResultCount === 'number' ? queryResultCount : undefined,
      validatedTables: sqlValidation.validated_tables || [],
      validatedColumns: sqlValidation.validated_columns || [],
      warnings: sqlValidation.warnings || [],
      errors: sqlValidation.errors || []
    };
  };

  const renderProcessTrace = (trace) => {
    if (!trace) return null;

    const printConfidence = (value) => (typeof value === 'number' ? `${value}%` : null);

    return (
      <Collapse size="small" ghost style={{ marginTop: 12 }}>
        <Collapse.Panel header="Process Trace" key="trace-panel">
          <Space direction="vertical" size={6} style={{ width: '100%' }}>
            <div>
              <Text strong>Intent:</Text>{' '}
              <Tag color={trace.requiresSql ? 'volcano' : 'blue'}>
                {trace.intentType || 'unknown'}
              </Tag>
              {typeof trace.intentConfidence === 'number' && (
                <Text type="secondary" style={{ marginLeft: 8 }}>
                  Confidence {trace.intentConfidence}%
                </Text>
              )}
            </div>

            <div>
              <Text strong>SQL Required:</Text>{' '}
              <Tag color={trace.requiresSql ? 'red' : 'green'}>
                {trace.requiresSql ? 'Yes' : 'No'}
              </Tag>
            </div>

            <div>
              <Text strong>Semantic Search:</Text>{' '}
              <Tag color={trace.semanticSearchUsed ? 'purple' : 'default'}>
                {trace.semanticSearchUsed ? 'Used enriched schema vectors' : 'Not used'}
              </Tag>
              {typeof trace.relevantSchemaChunks === 'number' && (
                <Text type="secondary" style={{ marginLeft: 8 }}>
                  {trace.relevantSchemaChunks} chunks
                </Text>
              )}
            </div>

            <div>
              <Text strong>Table Selection:</Text>{' '}
              <Tag color={trace.tableSelection?.enabled ? 'geekblue' : 'default'}>
                {trace.tableSelection?.enabled ? 'Enabled' : 'Not triggered'}
              </Tag>
              {trace.tableSelection?.method && (
                <Text type="secondary" style={{ marginLeft: 8 }}>
                  {trace.tableSelection.method}
                </Text>
              )}
              {trace.tableSelection?.confidence !== undefined && (
                <Text type="secondary" style={{ marginLeft: 8 }}>
                  Confidence {printConfidence(trace.tableSelection.confidence)}
                </Text>
              )}
              {trace.tableSelection?.selectedTables?.length > 0 && (
                <Space size={[4, 4]} wrap style={{ marginTop: 4 }}>
                  {trace.tableSelection.selectedTables.map((table) => (
                    <Tag key={table} color="blue">
                      {table}
                    </Tag>
                  ))}
                </Space>
              )}
            </div>

            <div>
              <Text strong>SQL Generation:</Text>{' '}
              <Tag color={trace.sqlGenerated ? 'processing' : 'default'}>
                {trace.sqlGenerated ? 'Generated' : 'Not needed'}
              </Tag>
              <Text strong style={{ marginLeft: 12 }}>Execution:</Text>{' '}
              <Tag color={trace.sqlExecuted ? 'processing' : 'default'}>
                {trace.sqlExecuted ? 'Executed' : 'Skipped'}
              </Tag>
              {typeof trace.queryResultCount === 'number' && (
                <Text type="secondary" style={{ marginLeft: 8 }}>
                  {trace.queryResultCount} rows
                </Text>
              )}
            </div>

            {trace.validatedTables?.length > 0 && (
              <div>
                <Text strong>Validated Tables:</Text>
                <Space size={[4, 4]} wrap style={{ marginTop: 4 }}>
                  {trace.validatedTables.map((table) => (
                    <Tag key={table} color="cyan">
                      {table}
                    </Tag>
                  ))}
                </Space>
              </div>
            )}

            {trace.validatedColumns?.length > 0 && (
              <div>
                <Text strong>Validated Columns:</Text>
                <Space size={[4, 4]} wrap style={{ marginTop: 4 }}>
                  {trace.validatedColumns.map((column) => (
                    <Tag key={column} color="gold">
                      {column}
                    </Tag>
                  ))}
                </Space>
              </div>
            )}

            {trace.warnings?.length > 0 && (
              <div>
                <Text strong>Warnings:</Text>
                <Space direction="vertical" size={2} style={{ marginTop: 4 }}>
                  {trace.warnings.map((warn, index) => (
                    <Text type="warning" key={`warn-${index}`}>
                      • {warn}
                    </Text>
                  ))}
                </Space>
              </div>
            )}

            {trace.errors?.length > 0 && (
              <div>
                <Text strong>Errors:</Text>
                <Space direction="vertical" size={2} style={{ marginTop: 4 }}>
                  {trace.errors.map((err, index) => (
                    <Text type="danger" key={`err-${index}`}>
                      • {err}
                    </Text>
                  ))}
                </Space>
              </div>
            )}
          </Space>
        </Collapse.Panel>
      </Collapse>
    );
  };

  useEffect(() => {
    loadModels();
    loadEmbeddingModels();
    loadConnections();
    // eslint-disable-next-line react-hooks/exhaustive-deps
  }, []);

  useEffect(() => {
    scrollToBottom();
  }, [chatMessages]);

  useEffect(() => {
    if (currentConnection && currentConnection.id) {
      loadKnowledge(currentConnection.id);
    } else {
      setKnowledgeItems([]);
      setKnowledgeTitle('');
      setKnowledgeDescription('');
      setKnowledgeFileList([]);
      setActiveTab('chat');
    }
  }, [currentConnection]);

  const loadModels = async () => {
    try {
      const models = await llmModelsAPI.getAll();
      const activeModels = models.filter(model => model.is_active === 1);
      setAvailableModels(activeModels);
      // Set default model if not already set
      if (activeModels.length > 0 && !selectedModel) {
        // Prefer Ollama models for database chat
        const ollamaModel = activeModels.find(m => m.provider === 'ollama');
        setSelectedModel(ollamaModel ? ollamaModel.id : activeModels[0].id);
      }
    } catch (error) {
      console.error('Error loading models:', error);
    }
  };

  const loadEmbeddingModels = async () => {
    try {
      const models = await embeddingModelsAPI.getAll();
      if (models && Array.isArray(models)) {
        const activeModels = models.filter(model => model.is_active === 1 || model.is_active === undefined);
        setAvailableEmbeddingModels(activeModels);
        if (activeModels.length > 0) {
          const preferred = activeModels.find(m => 
            m.language === 'multilingual' || m.language === 'english'
          ) || activeModels[0];
          setSelectedEmbeddingModelName(preferred.model_name);
        }
      }
    } catch (error) {
      console.error('Error loading embedding models:', error);
    }
  };

  const loadConnections = async () => {
    try {
      const connectionsData = await databaseChatAPI.getConnections();
      setConnections(connectionsData);
    } catch (error) {
      console.error('Error loading connections:', error);
      message.error('Failed to load database connections');
    }
  };

  const scrollToBottom = () => {
    messagesEndRef.current?.scrollIntoView({ behavior: 'smooth' });
  };

  const handleOpenSchemaModal = () => {
    if (!schemaData) {
      message.warning('Schema not available yet. Please extract schema first.');
      return;
    }

    try {
      const formattedJson = JSON.stringify(schemaData.schema_data || {}, null, 2);
      setSchemaJsonContent(formattedJson);
      setSchemaTextContent(schemaData.schema_text || '');
      setSchemaModalError(null);
      setSchemaModalTab('structured');
      setSchemaModalVisible(true);
    } catch (error) {
      console.error('Failed to prepare schema JSON for editing:', error);
      message.error('Failed to prepare schema for editing');
    }
  };

  const handleCloseSchemaModal = () => {
    if (schemaModalSaving) {
      return;
    }
    setSchemaModalVisible(false);
    setSchemaModalError(null);
  };

  const handleDownloadSchema = (format = 'json') => {
    if (!schemaData) {
      message.warning('Schema not available to download yet.');
      return;
    }

    try {
      let content = '';
      let mimeType = 'application/json';
      let extension = 'json';

      if (format === 'json') {
        content = JSON.stringify(schemaData.schema_data || {}, null, 2);
      } else if (format === 'text') {
        content = schemaData.schema_text || 'No schema summary available.';
        mimeType = 'text/plain';
        extension = 'txt';
      } else {
        throw new Error('Unsupported download format');
      }

      const blob = new Blob([content], { type: `${mimeType};charset=utf-8` });
      const url = window.URL.createObjectURL(blob);
      const link = document.createElement('a');
      link.href = url;
      const safeConnectionName = currentConnection?.name
        ? currentConnection.name.replace(/\s+/g, '_').toLowerCase()
        : 'database';
      link.download = `${safeConnectionName}_schema.${extension}`;
      document.body.appendChild(link);
      link.click();
      document.body.removeChild(link);
      window.URL.revokeObjectURL(url);
      message.success(`Schema ${format === 'json' ? 'JSON' : 'summary'} downloaded`);
    } catch (error) {
      console.error('Failed to download schema:', error);
      message.error('Failed to download schema');
    }
  };

  const handleTestConnection = async () => {
    const values = await connectionForm.validateFields();
    setTestingConnection(true);
    try {
      const result = await databaseChatAPI.testConnection(values);
      if (result.success) {
        message.success('Connection test successful!');
      } else {
        message.error(result.message || 'Connection test failed');
      }
    } catch (error) {
      message.error(error.response?.data?.detail || 'Connection test failed');
    } finally {
      setTestingConnection(false);
    }
  };

  const handleCreateConnection = async () => {
    try {
      const values = await connectionForm.validateFields();
      const connectionData = {
        ...values,
        user_id: 1
      };
      
      const result = await databaseChatAPI.createConnection(connectionData);
      if (result.success) {
        message.success('Connection created successfully');
        setShowConnectionModal(false);
        connectionForm.resetFields();
        await loadConnections();
      }
    } catch (error) {
      message.error(error.response?.data?.detail || 'Failed to create connection');
    }
  };

  const handleUpdateConnection = async () => {
    try {
      const values = await connectionForm.validateFields();
      const result = await databaseChatAPI.updateConnection(editingConnection.id, values);
      if (result.success) {
        message.success('Connection updated successfully');
        setShowEditModal(false);
        setEditingConnection(null);
        connectionForm.resetFields();
        await loadConnections();
        if (currentConnection && currentConnection.id === editingConnection.id) {
          await handleSelectConnection({ ...editingConnection, ...values });
        }
      }
    } catch (error) {
      message.error(error.response?.data?.detail || 'Failed to update connection');
    }
  };

  const handleDeleteConnection = async (connection) => {
    Modal.confirm({
      title: 'Delete Connection',
      content: `Are you sure you want to delete connection "${connection.name}"?`,
      onOk: async () => {
        try {
          await databaseChatAPI.deleteConnection(connection.id);
          message.success('Connection deleted successfully');
          await loadConnections();
          if (currentConnection && currentConnection.id === connection.id) {
            setCurrentConnection(null);
            setSchemaData(null);
            setSessionReady(false);
          }
        } catch (error) {
          message.error(error.response?.data?.detail || 'Failed to delete connection');
        }
      }
    });
  };

  const loadSessions = async (connectionId = null) => {
    try {
      const sessionsData = await databaseChatAPI.getSessions(1, connectionId);
      // Filter for database sessions only
      const dbSessions = sessionsData.filter(s => s.session_type === 'database');
      setSessions(dbSessions);
      if (connectionId) {
        loadKnowledge(connectionId);
      }
      
      // If there's a current session and it's in the list, keep it selected
      // Otherwise, select the most appropriate session (prefer processed)
      if (dbSessions.length > 0) {
        const existingSession = dbSessions.find(s => s.id === currentSession?.id);
        if (existingSession) {
          setCurrentSession(existingSession);
          await handleSelectSession(existingSession);
        } else {
          const readySessions = dbSessions.filter(s => s.hasVectorizedData);
          let sessionToSelect = null;

          if (readySessions.length > 0) {
            sessionToSelect = readySessions
              .slice()
              .sort((a, b) => new Date(b.created_at) - new Date(a.created_at))[0];
          } else {
            sessionToSelect = dbSessions
              .slice()
              .sort((a, b) => new Date(b.created_at) - new Date(a.created_at))[0];
          }

          if (sessionToSelect) {
            setCurrentSession(sessionToSelect);
            await handleSelectSession(sessionToSelect);
          }
        }
      } else {
        setCurrentSession(null);
        setChatMessages([]);
        setSessionReady(false);
      }
    } catch (error) {
      console.error('Error loading sessions:', error);
      setSessions([]);
      setCurrentSession(null);
    }
  };

  const handleCreateNewSession = async () => {
    if (!currentConnection) {
      message.warning('Select a connection first');
      return;
    }
    if (!schemaData || !schemaData.schema_data) {
      message.warning('Extract the schema before creating a new session');
      return;
    }
    if (!selectedModel) {
      message.warning('Select an LLM model first');
      return;
    }

    setCreatingSession(true);
    setChatMessages([]);
    setSessionReady(false);

    try {
      const timestampLabel = new Date().toLocaleString();
      const sessionName = `${currentConnection.name} - Session ${timestampLabel}`;

      const result = await databaseChatAPI.createSession({
        connectionId: currentConnection.id,
        sessionName,
        userId: 1,
        llmModelId: selectedModel,
        embeddingModelName: selectedEmbeddingModelName || 'all-MiniLM-L6-v2',
      });

      message.success('New session created');
      message.info('Process the schema for this session before chatting.');

      const sessionsData = await databaseChatAPI.getSessions(1, currentConnection.id);
      const dbSessions = sessionsData.filter(s => s.session_type === 'database');
      setSessions(dbSessions);

      await loadKnowledge(currentConnection.id);

      const newSessionId = result.session?.id || result.session_id;
      let sessionToSelect = dbSessions.find(s => s.id === newSessionId);

      if (!sessionToSelect && dbSessions.length > 0) {
        sessionToSelect = dbSessions
          .slice()
          .sort((a, b) => new Date(b.created_at) - new Date(a.created_at))[0];
      }

      if (sessionToSelect) {
        setCurrentSession(sessionToSelect);
        setChatMessages([]);
        await handleSelectSession(sessionToSelect);
      } else {
        setCurrentSession(null);
        setChatMessages([]);
        setSessionReady(false);
      }
    } catch (error) {
      console.error('Failed to create new session:', error);
      message.error(error.response?.data?.detail || 'Failed to create new session');
    } finally {
      setCreatingSession(false);
    }
  };

  const loadKnowledge = async (connectionId) => {
    if (!connectionId) return;
    setKnowledgeLoading(true);
    try {
      const data = await databaseChatAPI.getKnowledge(connectionId);
      setKnowledgeItems(data || []);
    } catch (error) {
      console.error('Error loading knowledge documents:', error);
      message.error('Failed to load knowledge documents');
      setKnowledgeItems([]);
    } finally {
      setKnowledgeLoading(false);
    }
  };

  const handleConfirmKnowledgeUpload = async () => {
    if (!currentConnection) {
      message.warning('Select a database connection first');
      return;
    }
    if (!knowledgeFileList.length) {
      message.info('Choose a knowledge document to upload');
      return;
    }

    const uploadFile = knowledgeFileList[0].originFileObj || knowledgeFileList[0];
    setKnowledgeUploading(true);
    try {
      await databaseChatAPI.uploadKnowledge({
        connectionId: currentConnection.id,
        sessionId: currentSession?.id,
        title: knowledgeTitle,
        description: knowledgeDescription,
        file: uploadFile,
      });
      message.success('Knowledge document uploaded');
      setKnowledgeTitle('');
      setKnowledgeDescription('');
      setKnowledgeFileList([]);
      await loadKnowledge(currentConnection.id);
    } catch (error) {
      console.error('Failed to upload knowledge document:', error);
      message.error(error.response?.data?.detail || 'Failed to upload knowledge document');
    } finally {
      setKnowledgeUploading(false);
    }
  };

  const handleDeleteKnowledge = async (item) => {
    if (!currentConnection) return;
    try {
      await databaseChatAPI.deleteKnowledge(item.id);
      message.success('Knowledge document deleted');
      await loadKnowledge(currentConnection.id);
    } catch (error) {
      console.error('Failed to delete knowledge document:', error);
      message.error('Failed to delete knowledge document');
    }
  };

  const handleDownloadKnowledge = (item) => {
    const url = databaseChatAPI.getKnowledgeDownloadUrl(item.id);
    window.open(url, '_blank', 'noopener,noreferrer');
  };

  const handleSelectSession = async (session) => {
    setCurrentSession(session);
    setSessionReady(session.hasVectorizedData || false);
    
    try {
      const messagesData = await databaseChatAPI.getSessionMessages(session.id);
      const formattedMessages = messagesData.map((msg) => {
        const metadata = msg.metadata || {};
        const queryMeta = metadata.query_result || {};
        const queryData = Array.isArray(queryMeta.data) ? queryMeta.data : [];
        const queryColumns =
          Array.isArray(queryMeta.columns) && queryMeta.columns.length > 0
            ? queryMeta.columns
            : (queryData.length > 0 && typeof queryData[0] === 'object'
                ? Object.keys(queryData[0])
                : []);
<<<<<<< HEAD
        let baseText = msg.message || msg.content || '';
        if (metadata.sql) {
          baseText += `\n\n**Executed SQL:**\n\`\`\`sql\n${metadata.sql}\n\`\`\``;
        }
        let detailText = '';
        if (Array.isArray(metadata.debug_messages) && metadata.debug_messages.length > 0) {
          detailText += `\n\n**Debug Info:**\n${metadata.debug_messages.join('\n')}`;
        }
        if (Array.isArray(queryData) && queryData.length > 0) {
          detailText += `\n\n**Rows Returned:** ${queryMeta.row_count ?? queryData.length}`;
        } else if (metadata.query_error) {
          detailText += `\n\n**Query Error:** ${metadata.query_error.message || metadata.query_error}`;
        }
        const combinedContent = [baseText, detailText].filter(Boolean).join('\n\n');
        const rowCount = typeof queryMeta.row_count === 'number'
          ? queryMeta.row_count
          : queryData.length;

        const sql = metadata.sql;
        const sqlExecuted = Boolean(sql) && (queryData.length > 0 || rowCount > 0);
=======
        const rowCount = typeof queryMeta.row_count === 'number'
          ? queryMeta.row_count
          : queryData.length;
        const sql = metadata.sql;
        const sqlExecuted = Boolean(sql) && (rowCount > 0 || queryData.length > 0);
        const processTrace = msg.role === 'assistant'
          ? buildProcessTrace({
              metadata,
              response: {
                table_selection: metadata.table_selection,
                requires_sql: metadata.requires_sql
              },
              sql,
              sqlExecuted,
              queryResultCount: rowCount
            })
          : null;
        const analysis = metadata.analysis || null;
>>>>>>> 876e3b55

        return {
          id: msg.id,
          role: msg.role,
<<<<<<< HEAD
          content: combinedContent,
=======
          content: msg.message || msg.content,
>>>>>>> 876e3b55
          timestamp: new Date(msg.created_at),
          metadata,
          sql,
          sqlExecuted,
          queryResult: queryData,
          queryResultCount: rowCount,
          queryResultColumns: queryColumns,
<<<<<<< HEAD
=======
          analysis,
          processTrace,
>>>>>>> 876e3b55
        };
      });
      setChatMessages(formattedMessages);
    } catch (error) {
      console.error('Error loading session messages:', error);
      setChatMessages([]);
    }
  };

  const handleSelectConnection = async (connection) => {
    setCurrentConnection(connection);
    setChatMessages([]);
    setSessionReady(false);
    setCurrentSession(null);
    setKnowledgeItems([]);
    setKnowledgeTitle('');
    setKnowledgeDescription('');
    setActiveTab('chat');
    
    // Try to load existing schema
    try {
      const schema = await databaseChatAPI.getSchema(connection.id);
      if (schema && schema.schema_data) {
        setSchemaData(schema);
        await loadSessions(connection.id);
      } else {
        setSchemaData(null);
        setSessions([]);
      }
    } catch (error) {
      // No schema found, that's okay
      setSchemaData(null);
      setSessions([]);
    }
    
    await loadKnowledge(connection.id);
  };

  const handleExtractSchema = async () => {
    if (!currentConnection) {
      message.warning('Please select a connection first');
      return;
    }

    setExtractingSchema(true);
    try {
      const result = await databaseChatAPI.extractSchema({
        connection_id: currentConnection.id
      });
      
      if (result.success) {
        // Save schema to database
        const saveResult = await databaseChatAPI.saveSchema({
          connection_id: currentConnection.id,
          schema_data: result.schema_data,
          schema_text: result.schema_text
        });
        
        if (saveResult.success) {
          message.success('Schema extracted and saved successfully');
          setSchemaData({
            schema_data: result.schema_data,
            schema_text: result.schema_text,
            connection_id: currentConnection.id
          });
        }
      }
    } catch (error) {
      message.error(error.response?.data?.detail || 'Failed to extract schema');
    } finally {
      setExtractingSchema(false);
    }
  };

  const handleProcessSchema = async (schemaOverride = null) => {
    const activeSchema = schemaOverride || schemaData;

    if (!activeSchema || !currentConnection) {
      message.warning('Please extract schema first');
      return;
    }

    if (!selectedModel) {
      message.warning('Please select an LLM model first');
      return;
    }

    setProcessingSchema(true);
    try {
      const targetSessionId = currentSession?.id || null;
      const sessionName =
        currentSession?.name || `${currentConnection.name} - Session ${new Date().toLocaleString()}`;

      const result = await databaseChatAPI.processSchema({
        connection_id: currentConnection.id,
        session_id: targetSessionId || undefined,
        session_name: sessionName,
        llm_model_id: selectedModel,
        embedding_model_name: selectedEmbeddingModelName || 'all-MiniLM-L6-v2',
        user_id: 1
      });

      if (result.success) {
        const sessionsData = await databaseChatAPI.getSessions(1, currentConnection.id);
        const dbSessions = sessionsData.filter(s => s.session_type === 'database');
        setSessions(dbSessions);

        const processedSessionId =
          (result.session && result.session.id) || result.session_id || targetSessionId;

        const processedSession = dbSessions.find(s => s.id === processedSessionId) || null;

        if (processedSession) {
          setCurrentSession(processedSession);
          setSessionReady(processedSession.hasVectorizedData || false);
          await handleSelectSession(processedSession);
        } else if (dbSessions.length > 0) {
          const fallbackSession = dbSessions
            .slice()
            .sort((a, b) => new Date(b.created_at) - new Date(a.created_at))[0];
          setCurrentSession(fallbackSession);
          setSessionReady(fallbackSession.hasVectorizedData || false);
          await handleSelectSession(fallbackSession);
        } else {
          setCurrentSession(null);
          setSessionReady(false);
          setChatMessages([]);
        }

        const successSummary =
          result.preview?.summary ||
          `${result.total_chunks || 0} schema chunks have been vectorized. You can now chat!`;

        if (successSummary) {
          setChatMessages(prev => {
            const alreadyPresent = prev.some(
              msg => (msg.metadata?.summary || msg.metadata?.analysis) && msg.content === successSummary
            );
            if (alreadyPresent) {
              return prev;
            }
            return [
              ...prev,
              {
                id: `summary_${Date.now()}`,
                role: 'assistant',
                content: successSummary,
                timestamp: new Date(),
                metadata: {
                  summary: true,
                  schema_processed: true,
                  analysis: successSummary
                }
              }
            ];
          });
        }

        Modal.success({
          title: 'Schema Processed Successfully',
          content: successSummary,
        });
      }
    } catch (error) {
      message.error(error.response?.data?.detail || 'Failed to process schema');
    } finally {
      setProcessingSchema(false);
    }
  };

  const handleSaveSchemaEdits = async ({ vectorizeAfterSave = false } = {}) => {
    if (!currentConnection) {
      message.warning('Select a connection before editing schema.');
      return;
    }

    try {
      setSchemaModalError(null);
      let parsedSchema = null;

      try {
        parsedSchema = JSON.parse(schemaJsonContent || '{}');
      } catch (parseError) {
        setSchemaModalError('Schema JSON is invalid. Please fix the JSON before saving.');
        return;
      }

      setSchemaModalSaving(true);
      const payload = {
        connection_id: currentConnection.id,
        schema_data: parsedSchema,
        schema_text: schemaTextContent
      };

      const saveResult = await databaseChatAPI.saveSchema(payload);
      if (saveResult.success) {
        const updatedSchema = {
          ...(schemaData || {}),
          schema_data: parsedSchema,
          schema_text: schemaTextContent
        };
        setSchemaData(updatedSchema);
        setSessionReady(false);
        setCurrentSession(null);
        setChatMessages([]);

        message.success('Schema updated. Please vectorize to refresh the chat context.');

        if (vectorizeAfterSave) {
          setSchemaModalVisible(false);
          await handleProcessSchema(updatedSchema);
        }
      }
    } catch (error) {
      console.error('Failed to save schema edits:', error);
      const detail = error.response?.data?.detail;
      setSchemaModalError(detail || 'Failed to save schema changes. Please try again.');
    } finally {
      setSchemaModalSaving(false);
    }
  };

  const handleSendMessage = async () => {
    if (!inputValue.trim() || !currentSession) return;
    
    if (!sessionReady) {
      message.warning('Please process schema first before chatting');
      return;
    }

    if (!currentSession.id) {
      message.warning('Session not ready. Please process schema first.');
      return;
    }

    // Use selected model or default to first available model
    const modelToUse = selectedModel || (availableModels.length > 0 ? availableModels[0].id : null);
    if (!modelToUse) {
      message.warning('Please select an LLM model first');
      return;
    }

    const userMessage = {
      id: Date.now(),
      role: 'user',
      content: inputValue,
      timestamp: new Date()
    };

    const messageText = inputValue;
    setChatMessages(prev => [...prev, userMessage]);
    setInputValue('');

    setIsProcessingMessage(true);
    try {
      const response = await databaseChatAPI.chat(
        currentSession.id,
        messageText,
        modelToUse
      );

      // Debug: Log the response to see what we're getting
      console.log('=== Database Chat Response Debug ===');
      console.log('Full response object:', response);
      console.log('query_result:', response.query_result);
      console.log('query_result type:', typeof response.query_result);
      console.log('query_result is array:', Array.isArray(response.query_result));
      console.log('query_result length:', response.query_result?.length || 0);
      console.log('query_result_count:', response.query_result_count);
      console.log('query_result_columns:', response.query_result_columns);
      console.log('sql_executed:', response.sql_executed);
      console.log('sql:', response.sql);
      console.log('===================================');

      // Ensure query_result is always an array
      let queryResultArray = [];
      if (response.query_result) {
        if (Array.isArray(response.query_result)) {
          queryResultArray = response.query_result;
        } else if (typeof response.query_result === 'object' && response.query_result.data) {
          // Handle case where data is nested
          queryResultArray = Array.isArray(response.query_result.data) ? response.query_result.data : [];
        }
      }

      // Extract columns
      let queryResultColumns = response.query_result_columns || [];
      if (queryResultColumns.length === 0 && queryResultArray.length > 0 && typeof queryResultArray[0] === 'object') {
        queryResultColumns = Object.keys(queryResultArray[0]);
      }

<<<<<<< HEAD
      let baseText = response.response || '';
      if (response.sql) {
        baseText += `\n\n**Executed SQL:**\n\`\`\`sql\n${response.sql}\n\`\`\``;
      }
      let detailText = '';
      if (Array.isArray(response.debug_messages) && response.debug_messages.length > 0) {
        detailText += `\n\n**Debug Info:**\n${response.debug_messages.join('\n')}`;
      }
      if (Array.isArray(queryResultArray) && queryResultArray.length > 0) {
        detailText += `\n\n**Rows Returned:** ${response.query_result_count ?? queryResultArray.length}`;
      } else if (response.metadata?.query_error) {
        detailText += `\n\n**Query Error:** ${response.metadata.query_error.message || response.metadata.query_error}`;
      }
      const combinedContent = [baseText, detailText].filter(Boolean).join('\n\n');
=======
      const processTrace = buildProcessTrace({
        metadata: response.metadata || {},
        response,
        sql: response.sql,
        sqlExecuted: response.sql_executed || false,
        queryResultCount: response.query_result_count || queryResultArray.length
      });
>>>>>>> 876e3b55

      const assistantResponse = {
        id: response.message_id || Date.now() + 1,
        role: 'assistant',
        content: combinedContent,
        timestamp: new Date(),
        sources: response.sources || [],
        sql: response.sql,
        sqlExecuted: response.sql_executed || false,
        queryResult: queryResultArray,
        queryResultCount: response.query_result_count || queryResultArray.length,
        queryResultColumns: queryResultColumns,
        metadata: response.metadata || {},
        analysis: response.analysis || (response.metadata && response.metadata.analysis) || null,
        processTrace
      };

      console.log('=== Processed Assistant Response ===');
      console.log('queryResult length:', assistantResponse.queryResult.length);
      console.log('queryResultCount:', assistantResponse.queryResultCount);
      console.log('queryResultColumns:', assistantResponse.queryResultColumns);
      console.log('sqlExecuted:', assistantResponse.sqlExecuted);
      console.log('===================================');
      
      setChatMessages(prev => [...prev, assistantResponse]);
      setIsProcessingMessage(false);
      
      // Reload sessions to update message count
      if (currentConnection) {
        await loadSessions(currentConnection.id);
      }
    } catch (error) {
      console.error('Chat error:', error);
      message.error(error.response?.data?.detail || 'Failed to send message');
      
      // Remove user message on error
      setChatMessages(prev => prev.filter(m => m.id !== userMessage.id));
      setIsProcessingMessage(false);
    }

    inputRef.current?.focus();
  };

  const handleEditConnection = (connection) => {
    setEditingConnection(connection);
    connectionForm.setFieldsValue({
      name: connection.name,
      database_type: connection.database_type,
      host: connection.host,
      port: connection.port,
      database_name: connection.database_name,
      username: connection.username,
      password: '', // Don't show password
      schema_name: connection.schema_name
    });
    setShowEditModal(true);
  };

  const handleDatabaseTypeChange = (databaseType, form) => {
    // Auto-fill default port when database type changes
    const defaultPort = defaultPorts[databaseType];
    if (databaseType === 'sqlite') {
      // Clear port for SQLite since it doesn't use a port
      form.setFieldsValue({ port: null });
    } else if (defaultPort !== null && defaultPort !== undefined) {
      // Always set default port (user can edit it if needed)
      form.setFieldsValue({ port: defaultPort });
    }
  };

  const knowledgeUploadProps = {
    accept: '.pdf,.json,.txt,.md,.csv,.yaml,.yml,.sql',
    multiple: false,
    maxCount: 1,
    fileList: knowledgeFileList,
    beforeUpload: (file) => {
      if (!currentConnection) {
        message.warning('Select a database connection first');
        return Upload.LIST_IGNORE;
      }
      const maxBytes = 10 * 1024 * 1024;
      if (file.size && file.size > maxBytes) {
        message.error('File size must be 10MB or less');
        return Upload.LIST_IGNORE;
      }
      setKnowledgeFileList([file]);
      return false; // prevent auto upload
    },
    onChange: (info) => {
      setKnowledgeFileList(info.fileList.slice(-1));
    },
    onRemove: () => {
      setKnowledgeFileList([]);
    },
  };

  const renderKnowledgeTab = () => {
    if (!currentConnection) {
      return (
        <Alert
          message="Select a connection"
          description="Choose a database connection to upload schema helpers or query examples."
          type="info"
          showIcon
        />
      );
    }

    return (
      <div style={{ display: 'flex', flexDirection: 'column', gap: 16, height: '100%', minHeight: 0, overflow: 'hidden' }}>
        <Card
          title="Upload Knowledge Document"
          extra={
            <Tag color="purple">
              Embedding: {selectedEmbeddingModelName || 'Not selected'}
            </Tag>
          }
          bodyStyle={{ display: 'flex', flexDirection: 'column', gap: 16 }}
        >
          <Input
            placeholder="Title (optional)"
            value={knowledgeTitle}
            onChange={(e) => setKnowledgeTitle(e.target.value)}
          />
          <Input.TextArea
            rows={3}
            placeholder="Description or purpose (optional)"
            value={knowledgeDescription}
            onChange={(e) => setKnowledgeDescription(e.target.value)}
          />
          <Dragger {...knowledgeUploadProps} style={{ padding: 16 }}>
            <p className="ant-upload-drag-icon">
              <DatabaseOutlined style={{ color: '#722ed1' }} />
            </p>
            <p className="ant-upload-text">Click or drag files to this area</p>
            <p className="ant-upload-hint">
              Supported formats: PDF, JSON, TXT, Markdown, CSV, YAML, SQL (max 10MB)
            </p>
          </Dragger>
          <div style={{ display: 'flex', justifyContent: 'space-between', alignItems: 'center' }}>
            <Typography.Text type="secondary">
              {knowledgeFileList.length > 0
                ? `Selected: ${knowledgeFileList[0].name}`
                : 'No file selected'}
            </Typography.Text>
            <Space>
              {knowledgeFileList.length > 0 && (
                <Button onClick={() => setKnowledgeFileList([])}>Clear</Button>
              )}
              <Button
                type="primary"
                icon={<UploadOutlined />}
                onClick={handleConfirmKnowledgeUpload}
                disabled={!knowledgeFileList.length}
                loading={knowledgeUploading}
              >
                Upload
              </Button>
            </Space>
          </div>
        </Card>

        <Card
          title="Knowledge Library"
          bodyStyle={{ padding: 0, display: 'flex', flexDirection: 'column', height: '100%' }}
          style={{ flex: 1, minHeight: 0 }}
        >
          <Spin spinning={knowledgeLoading} style={{ flex: 1, display: 'flex', minHeight: 0 }}>
            <List
              dataSource={knowledgeItems}
              locale={{ emptyText: 'No knowledge documents uploaded yet.' }}
              style={{ flex: 1, maxHeight: '100%', overflowY: 'auto' }}
              renderItem={(item) => (
                <List.Item
                  key={item.id}
                  style={{ paddingInline: 24 }}
                  actions={[
                    <Tooltip title="Download" key="download">
                      <Button
                        type="link"
                        icon={<DownloadOutlined />}
                        onClick={() => handleDownloadKnowledge(item)}
                      />
                    </Tooltip>,
                    <Tooltip title="Delete" key="delete">
                      <Button
                        type="link"
                        danger
                        icon={<DeleteOutlined />}
                        onClick={() => handleDeleteKnowledge(item)}
                      />
                    </Tooltip>,
                  ]}
                >
                  <List.Item.Meta
                    title={
                      <Space wrap>
                        <FileTextOutlined />
                        <Typography.Text strong>
                          {item.title || item.original_filename || 'Untitled document'}
                        </Typography.Text>
                        {item.file_type && <Tag color="geekblue">{item.file_type.toUpperCase()}</Tag>}
                        {item.embedding_model && (
                          <Tag color="cyan">{item.embedding_model}</Tag>
                        )}
                      </Space>
                    }
                    description={
                      <Space direction="vertical" size="small">
                        <Typography.Text>
                          {item.description || 'No description provided.'}
                        </Typography.Text>
                        <Typography.Text type="secondary" style={{ fontSize: 12 }}>
                          {item.original_filename || 'Unknown file'} • {item.file_type?.toUpperCase() || 'FILE'} • Uploaded{' '}
                          {item.created_at_human || formatRelativeTime(item.created_at)}
                        </Typography.Text>
                      </Space>
                    }
                  />
                </List.Item>
              )}
            />
          </Spin>
        </Card>
      </div>
    );
  };

  const renderChatTab = () => {
    if (!currentConnection) {
      return (
        <div className="empty-chat-state">
          <DatabaseOutlined style={{ fontSize: '64px', color: '#d9d9d9', marginBottom: 16 }} />
          <Title level={3}>Select a Connection</Title>
          <Paragraph>
            Select a database connection from the left panel to start chatting with your database schema.
          </Paragraph>
        </div>
      );
    }

    if (!schemaData) {
      return (
        <div className="empty-chat-state">
          <SyncOutlined style={{ fontSize: '64px', color: '#d9d9d9', marginBottom: 16 }} />
          <Title level={3}>Extract Schema</Title>
          <Paragraph>
            Click "Extract Schema" in the left panel to extract and analyze your database schema.
          </Paragraph>
        </div>
      );
    }

    if (!sessionReady) {
      return (
        <div className="empty-chat-state">
          <RobotOutlined style={{ fontSize: '64px', color: '#d9d9d9', marginBottom: 16 }} />
          <Title level={3}>Process Schema</Title>
          <Paragraph>
            Click "Process & Vectorize Schema" in the left panel to enable chat functionality.
          </Paragraph>
        </div>
      );
    }

    return (
      <div style={{ display: 'flex', flexDirection: 'column', height: '100%', minHeight: 0 }}>
        <Space size={[8, 8]} wrap style={{ marginBottom: 16 }}>
          <Tag color="purple">
            Embedding: {selectedEmbeddingModelName || 'Not selected'}
          </Tag>
          {selectedModelLabel && (
            <Tag color="geekblue">
              LLM: {selectedModelLabel}
            </Tag>
          )}
        </Space>

        <div
          className="chat-messages-container"
          style={{
            flex: 1,
            minHeight: 0,
            overflowY: 'auto',
            paddingRight: 8,
            marginBottom: 16,
          }}
        >
          {isProcessingMessage && (
            <Card
              size="small"
              bordered={false}
              style={{
                marginBottom: 12,
                background: '#f6ffed',
                border: '1px solid #b7eb8f'
              }}
            >
              <Space align="start">
                <Spin
                  indicator={<LoadingOutlined style={{ fontSize: 18, color: '#389e0d' }} spin />}
                />
                <div>
                  <Text strong>Working on your request…</Text>
                  <Paragraph style={{ marginBottom: 0, marginTop: 4 }}>
                    Detecting intent → Selecting relevant tables → Generating SQL → Executing query (if needed)
                  </Paragraph>
                </div>
              </Space>
            </Card>
          )}
          {chatMessages.length === 0 ? (
            <div className="empty-messages-state">
              <RobotOutlined style={{ fontSize: '48px', color: '#d9d9d9', marginBottom: 16 }} />
              <Title level={4}>Start Chatting</Title>
              <Paragraph>
                Ask questions about your database schema. The AI will use the vectorized schema
                information to provide accurate answers.
              </Paragraph>
            </div>
          ) : (
            <div className="messages-list">
              {chatMessages.map((message) => (
                <div
                  key={message.id}
                  className={`message-item ${message.role === 'user' ? 'user-message' : 'assistant-message'}`}
                >
                  <div className="message-avatar">
                    {message.role === 'user' ? <UserOutlined /> : <RobotOutlined />}
                  </div>
                  <div className="message-content">
                    <div className="message-bubble">
                      <Markdown>{message.content}</Markdown>
                      
                      {message.role === 'assistant' && message.processTrace && renderProcessTrace(message.processTrace)}

                      {message.sql && (
                        <div style={{ marginTop: 12, padding: 8, background: '#f5f5f5', borderRadius: 4 }}>
                          <Text strong style={{ fontSize: '12px' }}>SQL Query:</Text>
                          <pre style={{ marginTop: 4, fontSize: '11px', whiteSpace: 'pre-wrap' }}>
                            {message.sql}
                          </pre>
                        </div>
                      )}
                      
                      {message.sqlExecuted && Array.isArray(message.queryResult) && message.queryResult.length > 0 && (
                        <div style={{ marginTop: 12 }}>
                          <Text strong style={{ fontSize: '12px' }}>
                            Query Results {message.queryResultCount && message.queryResultCount !== message.queryResult.length 
                              ? `(${message.queryResultCount} total, showing ${message.queryResult.length})` 
                              : `(${message.queryResult.length} ${message.queryResult.length === 1 ? 'row' : 'rows'})`}:
                          </Text>
                          <div style={{ marginTop: 8, maxHeight: '500px', overflow: 'auto', border: '1px solid #d9d9d9', borderRadius: 4, background: '#fff' }}>
                            <table style={{ width: '100%', fontSize: '12px', borderCollapse: 'collapse' }}>
                              <thead>
                                <tr style={{ background: '#f0f0f0', position: 'sticky', top: 0, zIndex: 1 }}>
                                  {(Array.isArray(message.queryResultColumns) && message.queryResultColumns.length > 0
                                    ? message.queryResultColumns
                                    : Object.keys(message.queryResult[0] || {})
                                  ).map((key) => (
                                    <th key={key} style={{ padding: '8px', textAlign: 'left', border: '1px solid #ddd', fontWeight: 'bold' }}>
                                      {key}
                                    </th>
                                  ))}
                                </tr>
                              </thead>
                              <tbody>
                                {message.queryResult.map((row, idx) => (
                                  <tr key={idx} style={{ background: idx % 2 === 0 ? '#fff' : '#fafafa' }}>
                                    {(Array.isArray(message.queryResultColumns) && message.queryResultColumns.length > 0
                                      ? message.queryResultColumns
                                      : Object.keys(message.queryResult[0] || {})
                                    ).map((col, colIdx) => (
                                      <td key={colIdx} style={{ padding: '6px 8px', border: '1px solid #ddd', wordBreak: 'break-word' }}>
                                        {String(row && row[col] !== null && row[col] !== undefined ? row[col] : '')}
                                      </td>
                                    ))}
                                  </tr>
                                ))}
                              </tbody>
                            </table>
                            {message.queryResultCount && message.queryResultCount > message.queryResult.length && (
                              <div style={{ padding: '8px', background: '#f9f9f9', borderTop: '1px solid #ddd', textAlign: 'center' }}>
                                <Text type="secondary" style={{ fontSize: '11px' }}>
                                  Showing {message.queryResult.length} of {message.queryResultCount} rows
                                </Text>
                              </div>
                            )}
                          </div>
                        </div>
                      )}
                      {message.analysis && (
                        <div style={{ marginTop: 12, padding: 12, background: '#f0f5ff', borderRadius: 4 }}>
                          <Text strong style={{ fontSize: '12px' }}>Analysis:</Text>
                          <Paragraph style={{ marginTop: 4 }}>{message.analysis}</Paragraph>
                        </div>
                      )}
                    </div>
                    {message.metadata?.debug_messages && Array.isArray(message.metadata.debug_messages) && (
                      <div style={{ marginTop: 8, fontSize: '11px', color: '#999' }}>
                        {message.metadata.debug_messages.join(' | ')}
                      </div>
                    )}
                    <div className="message-timestamp">
                      {message.timestamp.toLocaleTimeString()}
                    </div>
                  </div>
                </div>
              ))}
              <div ref={messagesEndRef} />
            </div>
          )}
        </div>

        <Footer
          className="chat-input-footer"
          style={{ padding: '12px 0', background: 'transparent' }}
        >
          <div className="input-container">
            <Input.TextArea
              ref={inputRef}
              value={inputValue}
              onChange={(e) => setInputValue(e.target.value)}
              onKeyPress={(e) => {
                if (e.key === 'Enter' && !e.shiftKey) {
                  e.preventDefault();
                  handleSendMessage();
                }
              }}
              placeholder="Ask questions about your database schema..."
              autoSize={{ minRows: 1, maxRows: 4 }}
              className="chat-input"
            />
            <Button
              type="primary"
              icon={<SendOutlined />}
              onClick={handleSendMessage}
              disabled={!inputValue.trim() || !sessionReady}
              className="send-btn"
            >
              Send
            </Button>
          </div>
        </Footer>
      </div>
    );
  };

  return (
    <Layout
      className="pdf-chat-layout"
      style={{ height: '100vh', overflow: 'hidden' }}
    >
      <Header className="pdf-chat-header">
        <Space>
          <Button type="text" onClick={onBack}>
            ← Back
          </Button>
          <Divider type="vertical" />
          <DatabaseOutlined style={{ fontSize: '20px', color: '#722ed1' }} />
          <Title level={4} style={{ margin: 0 }}>Database Chat</Title>
        </Space>
        <Space>
          <Text strong>LLM Model:</Text>
          <Select
            value={selectedModel}
            onChange={setSelectedModel}
            style={{ width: 200 }}
            placeholder="Select LLM Model"
          >
            {availableModels.map((model) => (
              <Option key={model.id} value={model.id}>
                {model.model_name} ({model.provider})
              </Option>
            ))}
          </Select>
        </Space>
      </Header>

      <Content
        className="pdf-chat-content"
        style={{ display: 'flex', flexDirection: 'column', height: '100%', overflow: 'hidden' }}
      >
        <div
          className="pdf-chat-container"
          style={{ flex: 1, display: 'flex', gap: 24, height: '100%', overflow: 'hidden' }}
        >
          {/* Left Panel - Connections & Schema */}
          <div
            className="pdf-chat-sidebar"
            style={{ width: 360, minWidth: 320, maxWidth: 420, overflowY: 'auto', paddingRight: 8 }}
          >
            <Card 
              className="sidebar-upload"
              size="small"
              title={
                <Space>
                  <DatabaseOutlined />
                  <span>Database Connections</span>
                </Space>
              }
              extra={
                <Button 
                  type="primary" 
                  size="small" 
                  icon={<PlusOutlined />}
                  onClick={() => setShowConnectionModal(true)}
                >
                  Add
                </Button>
              }
            >
              {connections.length === 0 ? (
                <Alert
                  message="No connections"
                  description="Add a database connection to get started"
                  type="info"
                  showIcon
                />
              ) : (
                <List
                  size="small"
                  dataSource={connections}
                  renderItem={(connection) => (
                    <List.Item
                      className={`session-item ${currentConnection?.id === connection.id ? 'active' : ''}`}
                      onClick={() => handleSelectConnection(connection)}
                      actions={[
                        <Button
                          type="text"
                          size="small"
                          icon={<ReloadOutlined />}
                          onClick={(e) => {
                            e.stopPropagation();
                            handleEditConnection(connection);
                          }}
                        />,
                        <Button
                          type="text"
                          danger
                          size="small"
                          icon={<DeleteOutlined />}
                          onClick={(e) => {
                            e.stopPropagation();
                            handleDeleteConnection(connection);
                          }}
                        />
                      ]}
                    >
                      <List.Item.Meta
                        avatar={<DatabaseOutlined />}
                        title={<span style={{ fontSize: 13 }}>{connection.name}</span>}
                        description={
                          <span style={{ fontSize: 12 }}>
                            {connection.database_type} - {connection.database_name}
                          </span>
                        }
                      />
                    </List.Item>
                  )}
                />
              )}
            </Card>

            {currentConnection && (
              <Card
                className="sidebar-sessions"
                size="small"
                title="Schema Management"
                style={{ marginTop: 12 }}
              >
                <Space direction="vertical" style={{ width: '100%' }}>
                  {!schemaData ? (
                    <>
                      <Alert
                        message="Schema not extracted"
                        description="Click 'Extract Schema' to extract database schema"
                        type="info"
                        showIcon
                        style={{ marginBottom: 12 }}
                      />
                      <Button
                        type="primary"
                        block
                        loading={extractingSchema}
                        icon={<SyncOutlined />}
                        onClick={handleExtractSchema}
                      >
                        Extract Schema
                      </Button>
                    </>
                  ) : (
                    <>
                      <Alert
                        message="Schema extracted"
                        description={`${schemaData.schema_data?.metadata?.total_tables || 0} tables, ${schemaData.schema_data?.metadata?.total_columns || 0} columns`}
                        type="success"
                        showIcon
                        style={{ marginBottom: 12 }}
                      />
                      <Button
                        block
                        icon={<SyncOutlined />}
                        onClick={handleExtractSchema}
                        loading={extractingSchema}
                      >
                        Re-extract Schema
                      </Button>
                      <Button
                        block
                        icon={<FileTextOutlined />}
                        style={{ marginTop: 8 }}
                        onClick={handleOpenSchemaModal}
                      >
                        View / Edit Schema
                      </Button>
                      <Button
                        block
                        icon={<DownloadOutlined />}
                        style={{ marginTop: 8 }}
                        onClick={() => handleDownloadSchema('json')}
                      >
                        Download Schema JSON
                      </Button>
                      {!sessionReady && (
                        <Button
                          type="primary"
                          block
                          loading={processingSchema}
                          onClick={handleProcessSchema}
                          disabled={!selectedModel || processingSchema}
                          style={{ marginTop: 8 }}
                        >
                          Process & Vectorize Schema
                        </Button>
                      )}
                      {sessionReady && (
                        <Alert
                          message="Schema processed"
                          description="Schema has been vectorized. You can now chat!"
                          type="success"
                          showIcon
                          style={{ marginTop: 8 }}
                        />
                      )}
                    </>
                  )}
                </Space>
              </Card>
            )}

            {/* Sessions List - similar to PDF Chat */}
            {currentConnection && (
              <Card
                className="sidebar-sessions"
                size="small"
                title="Chat Sessions"
                style={{ marginTop: 12 }}
                extra={
                  <Button
                    type="link"
                    size="small"
                    icon={<PlusOutlined />}
                    onClick={handleCreateNewSession}
                    loading={creatingSession}
                  >
                    New
                  </Button>
                }
              >
                {sessions.length === 0 ? (
                  <Alert
                    message="No chat sessions"
                    description="Use the New button to start a fresh conversation for this database."
                    type="info"
                    showIcon
                  />
                ) : (
                  <List
                    size="small"
                    dataSource={sessions}
                    renderItem={(session) => (
                      <List.Item
                        className={`session-item ${currentSession?.id === session.id ? 'active' : ''}`}
                        onClick={() => handleSelectSession(session)}
                      >
                        <List.Item.Meta
                          avatar={<DatabaseOutlined />}
                          title={<span style={{ fontSize: 13 }}>{session.name}</span>}
                          description={
                            <span style={{ fontSize: 12 }}>
                              {session.message_count || 0} messages
                              {session.hasVectorizedData ? ' - Ready' : ' - Processing'}
                            </span>
                          }
                        />
                        {session.hasVectorizedData && (
                          <Tag color="green" style={{ marginInlineStart: 6 }}>Ready</Tag>
                        )}
                      </List.Item>
                    )}
                  />
                )}
              </Card>
            )}
          </div>

          {/* Right Panel - Chat Area */}
          <div className="pdf-chat-main" style={{ display: 'flex', flexDirection: 'column', height: '100%', minHeight: 0 }}>
            <Tabs
              className="database-chat-tabs"
              activeKey={activeTab}
              onChange={setActiveTab}
              type="card"
              tabBarGutter={16}
              style={{ flex: 1, minHeight: 0 }}
            >
              <Tabs.TabPane tab="Chat" key="chat" forceRender>
                <div style={{ height: '100%', display: 'flex', flexDirection: 'column', minHeight: 0 }}>
                  {renderChatTab()}
                </div>
              </Tabs.TabPane>
              <Tabs.TabPane tab="Chat Settings" key="settings" disabled={!currentConnection} forceRender>
                <div style={{ height: '100%', display: 'flex', flexDirection: 'column', minHeight: 0, overflow: 'hidden' }}>
                  {renderKnowledgeTab()}
                </div>
              </Tabs.TabPane>
            </Tabs>
          </div>
        </div>
      </Content>

      {/* Schema View / Edit Modal */}
      <Modal
        title={
          <Space>
            <EditOutlined />
            <span>View / Edit Extracted Schema</span>
          </Space>
        }
        open={schemaModalVisible}
        onCancel={handleCloseSchemaModal}
        width={900}
        footer={[
          <Button
            key="download-json"
            icon={<DownloadOutlined />}
            onClick={() => handleDownloadSchema('json')}
            disabled={!schemaData}
          >
            Download JSON
          </Button>,
          <Button
            key="download-text"
            icon={<DownloadOutlined />}
            onClick={() => handleDownloadSchema('text')}
            disabled={!schemaData}
          >
            Download Summary
          </Button>,
          <Button key="cancel" onClick={handleCloseSchemaModal}>
            Cancel
          </Button>,
          <Button
            key="save"
            type="primary"
            loading={schemaModalSaving}
            onClick={() => handleSaveSchemaEdits({ vectorizeAfterSave: false })}
          >
            Save Changes
          </Button>,
          <Button
            key="save-vectorize"
            type="primary"
            loading={schemaModalSaving || processingSchema}
            onClick={() => handleSaveSchemaEdits({ vectorizeAfterSave: true })}
          >
            Save & Vectorize
          </Button>
        ]}
      >
        {!schemaData ? (
          <Alert
            message="Schema not available"
            description="Extract schema before attempting to view or edit it."
            type="warning"
            showIcon
          />
        ) : (
          <>
            <Alert
              message={`Connection: ${currentConnection?.name || 'Unknown'}`}
              description={
                <div>
                  <div>
                    Tables: {schemaData.schema_data?.metadata?.total_tables ?? 0} — Columns:{' '}
                    {schemaData.schema_data?.metadata?.total_columns ?? 0}
                  </div>
                  {!sessionReady && (
                    <div style={{ marginTop: 4 }}>
                      Schema changes require re-vectorization before chatting.
                    </div>
                  )}
                </div>
              }
              type={sessionReady ? 'info' : 'warning'}
              showIcon
              style={{ marginBottom: 16 }}
            />
            {schemaModalError && (
              <Alert
                type="error"
                message={schemaModalError}
                showIcon
                closable
                onClose={() => setSchemaModalError(null)}
                style={{ marginBottom: 16 }}
              />
            )}
            <Tabs activeKey={schemaModalTab} onChange={setSchemaModalTab}>
              <TabPane tab="Structured JSON" key="structured">
                <Input.TextArea
                  value={schemaJsonContent}
                  onChange={(e) => setSchemaJsonContent(e.target.value)}
                  autoSize={{ minRows: 18, maxRows: 32 }}
                  spellCheck={false}
                />
              </TabPane>
              <TabPane tab="Schema Summary" key="summary">
                <Input.TextArea
                  value={schemaTextContent}
                  onChange={(e) => setSchemaTextContent(e.target.value)}
                  autoSize={{ minRows: 18, maxRows: 32 }}
                  placeholder="Human-readable schema summary"
                />
              </TabPane>
            </Tabs>
          </>
        )}
      </Modal>

      {/* Connection Modal */}
      <Modal
        title="Add Database Connection"
        open={showConnectionModal}
        onCancel={() => {
          setShowConnectionModal(false);
          connectionForm.resetFields();
        }}
        footer={null}
        width={600}
      >
        <Form
          form={connectionForm}
          layout="vertical"
          onFinish={handleCreateConnection}
        >
          <Form.Item
            name="name"
            label="Connection Name"
            rules={[{ required: true, message: 'Please enter connection name' }]}
          >
            <Input placeholder="My Database" />
          </Form.Item>
          
          <Form.Item
            name="database_type"
            label="Database Type"
            rules={[{ required: true, message: 'Please select database type' }]}
          >
            <Select 
              placeholder="Select database type"
              onChange={(value) => handleDatabaseTypeChange(value, connectionForm)}
            >
              <Option value="postgresql">PostgreSQL (Default: 5432)</Option>
              <Option value="mysql">MySQL (Default: 3306)</Option>
              <Option value="mariadb">MariaDB (Default: 3306)</Option>
              <Option value="sqlite">SQLite (No port needed)</Option>
              <Option value="oracle">Oracle (Default: 1521)</Option>
              <Option value="mssql">Microsoft SQL Server (Default: 1433)</Option>
            </Select>
          </Form.Item>

          <Form.Item
            name="host"
            label="Host"
            rules={[{ required: true, message: 'Please enter host' }]}
          >
            <Input placeholder="localhost" />
          </Form.Item>

          <Form.Item
            noStyle
            shouldUpdate={(prevValues, currentValues) => 
              prevValues.database_type !== currentValues.database_type
            }
          >
            {({ getFieldValue }) => {
              const dbType = getFieldValue('database_type');
              const defaultPort = defaultPorts[dbType];
              
              if (dbType === 'sqlite') {
                return (
                  <Form.Item name="port" label="Port">
                    <Alert
                      message="SQLite doesn't require a port"
                      type="info"
                      showIcon
                      style={{ marginBottom: 0 }}
                    />
                  </Form.Item>
                );
              }
              
              const placeholder = defaultPort 
                ? `Default: ${defaultPort}` 
                : 'Enter port number';
              
              return (
                <Form.Item name="port" label="Port">
                  <Input 
                    type="number" 
                    placeholder={placeholder}
                  />
                </Form.Item>
              );
            }}
          </Form.Item>

          <Form.Item
            name="database_name"
            label="Database Name"
            rules={[{ required: true, message: 'Please enter database name' }]}
          >
            <Input placeholder="mydb" />
          </Form.Item>

          <Form.Item
            name="username"
            label="Username"
            rules={[{ required: true, message: 'Please enter username' }]}
          >
            <Input placeholder="user" />
          </Form.Item>

          <Form.Item
            name="password"
            label="Password"
            rules={[{ required: true, message: 'Please enter password' }]}
          >
            <Input.Password placeholder="password" />
          </Form.Item>

          <Form.Item
            name="schema_name"
            label="Schema Name (optional)"
          >
            <Input placeholder="public" />
          </Form.Item>

          <Form.Item>
            <Space>
              <Button onClick={() => setShowConnectionModal(false)}>
                Cancel
              </Button>
              <Button onClick={handleTestConnection} loading={testingConnection}>
                Test Connection
              </Button>
              <Button type="primary" htmlType="submit">
                Create Connection
              </Button>
            </Space>
          </Form.Item>
        </Form>
      </Modal>

      {/* Edit Connection Modal */}
      <Modal
        title="Edit Database Connection"
        open={showEditModal}
        onCancel={() => {
          setShowEditModal(false);
          setEditingConnection(null);
          connectionForm.resetFields();
        }}
        footer={null}
        width={600}
      >
        <Form
          form={connectionForm}
          layout="vertical"
          onFinish={handleUpdateConnection}
        >
          <Form.Item
            name="name"
            label="Connection Name"
            rules={[{ required: true, message: 'Please enter connection name' }]}
          >
            <Input placeholder="My Database" />
          </Form.Item>
          
          <Form.Item
            name="database_type"
            label="Database Type"
            rules={[{ required: true, message: 'Please select database type' }]}
          >
            <Select 
              placeholder="Select database type"
              onChange={(value) => handleDatabaseTypeChange(value, connectionForm)}
            >
              <Option value="postgresql">PostgreSQL (Default: 5432)</Option>
              <Option value="mysql">MySQL (Default: 3306)</Option>
              <Option value="mariadb">MariaDB (Default: 3306)</Option>
              <Option value="sqlite">SQLite (No port needed)</Option>
              <Option value="oracle">Oracle (Default: 1521)</Option>
              <Option value="mssql">Microsoft SQL Server (Default: 1433)</Option>
            </Select>
          </Form.Item>

          <Form.Item
            name="host"
            label="Host"
            rules={[{ required: true, message: 'Please enter host' }]}
          >
            <Input placeholder="localhost" />
          </Form.Item>

          <Form.Item
            noStyle
            shouldUpdate={(prevValues, currentValues) => 
              prevValues.database_type !== currentValues.database_type
            }
          >
            {({ getFieldValue }) => {
              const dbType = getFieldValue('database_type');
              const defaultPort = defaultPorts[dbType];
              
              if (dbType === 'sqlite') {
                return (
                  <Form.Item name="port" label="Port">
                    <Alert
                      message="SQLite doesn't require a port"
                      type="info"
                      showIcon
                      style={{ marginBottom: 0 }}
                    />
                  </Form.Item>
                );
              }
              
              const placeholder = defaultPort 
                ? `Default: ${defaultPort}` 
                : 'Enter port number';
              
              return (
                <Form.Item name="port" label="Port">
                  <Input 
                    type="number" 
                    placeholder={placeholder}
                  />
                </Form.Item>
              );
            }}
          </Form.Item>

          <Form.Item
            name="database_name"
            label="Database Name"
            rules={[{ required: true, message: 'Please enter database name' }]}
          >
            <Input placeholder="mydb" />
          </Form.Item>

          <Form.Item
            name="username"
            label="Username"
            rules={[{ required: true, message: 'Please enter username' }]}
          >
            <Input placeholder="user" />
          </Form.Item>

          <Form.Item
            name="password"
            label="Password (leave empty to keep current)"
          >
            <Input.Password placeholder="password" />
          </Form.Item>

          <Form.Item
            name="schema_name"
            label="Schema Name (optional)"
          >
            <Input placeholder="public" />
          </Form.Item>

          <Form.Item>
            <Space>
              <Button onClick={() => {
                setShowEditModal(false);
                setEditingConnection(null);
                connectionForm.resetFields();
              }}>
                Cancel
              </Button>
              <Button onClick={handleTestConnection} loading={testingConnection}>
                Test Connection
              </Button>
              <Button type="primary" htmlType="submit">
                Update Connection
              </Button>
            </Space>
          </Form.Item>
        </Form>
      </Modal>
    </Layout>
  );
};

export default DatabaseChat;
<|MERGE_RESOLUTION|>--- conflicted
+++ resolved
@@ -740,28 +740,6 @@
             : (queryData.length > 0 && typeof queryData[0] === 'object'
                 ? Object.keys(queryData[0])
                 : []);
-<<<<<<< HEAD
-        let baseText = msg.message || msg.content || '';
-        if (metadata.sql) {
-          baseText += `\n\n**Executed SQL:**\n\`\`\`sql\n${metadata.sql}\n\`\`\``;
-        }
-        let detailText = '';
-        if (Array.isArray(metadata.debug_messages) && metadata.debug_messages.length > 0) {
-          detailText += `\n\n**Debug Info:**\n${metadata.debug_messages.join('\n')}`;
-        }
-        if (Array.isArray(queryData) && queryData.length > 0) {
-          detailText += `\n\n**Rows Returned:** ${queryMeta.row_count ?? queryData.length}`;
-        } else if (metadata.query_error) {
-          detailText += `\n\n**Query Error:** ${metadata.query_error.message || metadata.query_error}`;
-        }
-        const combinedContent = [baseText, detailText].filter(Boolean).join('\n\n');
-        const rowCount = typeof queryMeta.row_count === 'number'
-          ? queryMeta.row_count
-          : queryData.length;
-
-        const sql = metadata.sql;
-        const sqlExecuted = Boolean(sql) && (queryData.length > 0 || rowCount > 0);
-=======
         const rowCount = typeof queryMeta.row_count === 'number'
           ? queryMeta.row_count
           : queryData.length;
@@ -779,17 +757,26 @@
               queryResultCount: rowCount
             })
           : null;
+        let baseText = msg.message || msg.content || '';
+        if (metadata.sql) {
+          baseText += `\n\n**Executed SQL:**\n\`\`\`sql\n${metadata.sql}\n\`\`\``;
+        }
+        let detailText = '';
+        if (Array.isArray(metadata.debug_messages) && metadata.debug_messages.length > 0) {
+          detailText += `\n\n**Debug Info:**\n${metadata.debug_messages.join('\n')}`;
+        }
+        if (Array.isArray(queryData) && queryData.length > 0) {
+          detailText += `\n\n**Rows Returned:** ${queryMeta.row_count ?? queryData.length}`;
+        } else if (metadata.query_error) {
+          detailText += `\n\n**Query Error:** ${metadata.query_error.message || metadata.query_error}`;
+        }
+        const combinedContent = [baseText, detailText].filter(Boolean).join('\n\n');
         const analysis = metadata.analysis || null;
->>>>>>> 876e3b55
 
         return {
           id: msg.id,
           role: msg.role,
-<<<<<<< HEAD
           content: combinedContent,
-=======
-          content: msg.message || msg.content,
->>>>>>> 876e3b55
           timestamp: new Date(msg.created_at),
           metadata,
           sql,
@@ -797,11 +784,8 @@
           queryResult: queryData,
           queryResultCount: rowCount,
           queryResultColumns: queryColumns,
-<<<<<<< HEAD
-=======
           analysis,
           processTrace,
->>>>>>> 876e3b55
         };
       });
       setChatMessages(formattedMessages);
@@ -1093,22 +1077,6 @@
         queryResultColumns = Object.keys(queryResultArray[0]);
       }
 
-<<<<<<< HEAD
-      let baseText = response.response || '';
-      if (response.sql) {
-        baseText += `\n\n**Executed SQL:**\n\`\`\`sql\n${response.sql}\n\`\`\``;
-      }
-      let detailText = '';
-      if (Array.isArray(response.debug_messages) && response.debug_messages.length > 0) {
-        detailText += `\n\n**Debug Info:**\n${response.debug_messages.join('\n')}`;
-      }
-      if (Array.isArray(queryResultArray) && queryResultArray.length > 0) {
-        detailText += `\n\n**Rows Returned:** ${response.query_result_count ?? queryResultArray.length}`;
-      } else if (response.metadata?.query_error) {
-        detailText += `\n\n**Query Error:** ${response.metadata.query_error.message || response.metadata.query_error}`;
-      }
-      const combinedContent = [baseText, detailText].filter(Boolean).join('\n\n');
-=======
       const processTrace = buildProcessTrace({
         metadata: response.metadata || {},
         response,
@@ -1116,7 +1084,20 @@
         sqlExecuted: response.sql_executed || false,
         queryResultCount: response.query_result_count || queryResultArray.length
       });
->>>>>>> 876e3b55
+      let baseText = response.response || '';
+      if (response.sql) {
+        baseText += `\n\n**Executed SQL:**\n\`\`\`sql\n${response.sql}\n\`\`\``;
+      }
+      let detailText = '';
+      if (Array.isArray(response.debug_messages) && response.debug_messages.length > 0) {
+        detailText += `\n\n**Debug Info:**\n${response.debug_messages.join('\n')}`;
+      }
+      if (Array.isArray(queryResultArray) && queryResultArray.length > 0) {
+        detailText += `\n\n**Rows Returned:** ${response.query_result_count ?? queryResultArray.length}`;
+      } else if (response.metadata?.query_error) {
+        detailText += `\n\n**Query Error:** ${response.metadata.query_error.message || response.metadata.query_error}`;
+      }
+      const combinedContent = [baseText, detailText].filter(Boolean).join('\n\n');
 
       const assistantResponse = {
         id: response.message_id || Date.now() + 1,
